--- conflicted
+++ resolved
@@ -78,7 +78,6 @@
 
 
 def main(fabric: L.Fabric, data_dir: Path, checkpoint_dir: Path, out_dir: Path):
-<<<<<<< HEAD
     if fabric.device.type == 'xla':
         from torch_xla.distributed.fsdp.xla_fully_sharded_data_parallel import XlaFullyShardedDataParallel
         import torch_xla.core.xla_model as xm
@@ -95,8 +94,6 @@
         group_gloo = dist.new_group(ranks = [_ for _ in range(fabric.world_size)], backend="gloo")
 
     fabric.print(hparams)
-=======
->>>>>>> 96d66b48
     check_valid_checkpoint_dir(checkpoint_dir)
 
     speed_monitor = SpeedMonitor(fabric, window_size=50, time_unit="seconds")
